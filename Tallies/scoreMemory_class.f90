module scoreMemory_class

  use numPrecision
  use universalVariables, only : array_pad
  use genericProcedures,  only : fatalError, numToChar
  use openmp_func,        only : ompGetMaxThreads, ompGetThreadNum

  implicit none
  private

  !! Parameters for indexes of per cycle SCORE, Cumulative Sum and Cumulative Sum of squares
  integer(shortInt), parameter :: CSUM  = 1, &
                                  CSUM2 = 2

  !! Size of the 2nd Dimension of bins
  integer(shortInt), parameter :: DIM2 = 2


  !!
  !! scoreMemory is a class that stores space for scores from tallies.
  !! It is separate from tallyClerks and individual responses to allow:
  !!   -> Easy writing and (later) reading from file for archivisation of results
  !!   -> Easy possibility of extention to tally higher moments of result
  !!   -> Possibility of extension to tally covariance of selected tally bins
  !!   -> Easy copying and recombination of results for OpenMP shared memory parallelism
  !!   -> Easy, output format-independent way to perform regression tests
  !!   -> Easy handling of different batch sizes
  !!
  !! For every bin index there are two positions: CSUM, CSUM2. All are initialised to 0.
  !! For scoring, an array is created with dimension (Nbins,nThreads) to mitigate false sharing.
  !! On accumulation, this array adds to the normal bin array.
  !!
  !! Interface:
  !!     init(N,idBS): Initialise with integer size N and integer id. Optional integer Batch Size.
  !!
  !!     kill(): Elemental. Return to uninitialised state.
  !!
  !!     score(score,idx): Score in the bin under idx. FatalError if idx is outside bounds. Score
  !!         is defReal, shortInt or longInt
  !!
  !!     accumulate(score,idx): Accumulate result in cumulative sums in bin under idx. FatalError
  !!         if idx is outside bounds. Score is defReal, shortInt or longInt.
  !!
  !!     getResult(mean, STD, idx, samples): Retrieve mean value and standard deviation of the
  !!         estimate under idx. Use optional samples to specify number of estimates used to
  !!         evaluate mean and STD from default, which is number of batches in score memory.
  !!         STD is optional.
  !!
  !!     getScore(idx): Return current value of score from bin under idx. FatalError if idx is
  !!         outside bounds.
  !!
  !!     closeBin(normFactor,idx): Multiplies score under bin by normFactor and accumulates it in
  !!         cumulative sums. Then sets the bin to zero.
  !!
  !!     closeCycle(normFactor): Multiplies all scores by normFactor and accumulates them in
  !!         cumulative sums. Sets all scors to zero.
  !!
  !!     lastCycle(): Return true if the next call to closeCycle will close a batch.
  !!
  !!     getBatchSize(): Returns number of cycles that constitute a single batch.
  !!
  !! Example use case:
  !!
  !!  do batches=1,20
  !!    do hist=1,10
  !!      call scoreMem % score(hist,1)        ! Score hist (1,10) in bin 1
  !!      call scoreMem % accumulate(hist,2)   ! Accumulate hist in CSUMs of bin 2
  !!    end do
  !!    call scoreMem % closeCycle(ONE)        ! Close batch without normalisation (factor = ONE)
  !!  end do
  !!
  !!  call scoreMem % getResult(mean,STD,1) ! Get result from bin 1 with STD
  !!  call scoreMem % getResult(mean,2,200) ! Get mean from bin 2 assuming 200 samples
  !!
  !! NOTE:  Following indexing is used in bins class member
  !!        bins(binIndex,binType) binType is CSUM/CSUM2
  !! NOTE2: If batch size is not a denominator of cycles scored results accumulated
  !!        in extra cycles are discarded in current implementation
  !!
  type, public :: scoreMemory
      !private
      real(defReal),dimension(:,:),allocatable :: bins          !! Space for storing cumul data (2nd dim size is always 2!)
      real(defReal),dimension(:,:),allocatable :: parallelBins  !! Space for scoring for different threads
      integer(longInt)                         :: N = 0         !! Size of memory (number of bins)
      integer(shortInt)                        :: nThreads = 0  !! Number of threads used for parallelBins
      integer(shortInt)                        :: id            !! Id of the tally
      integer(shortInt)                        :: batchN = 0    !! Number of Batches
      integer(shortInt)                        :: cycles = 0    !! Cycles counter
      integer(shortInt)                        :: batchSize = 1 !! Batch interval size (in cycles)
  contains
    ! Interface procedures
    procedure :: init
    procedure :: kill
    generic   :: score      => score_defReal, score_shortInt, score_longInt
    generic   :: accumulate => accumulate_defReal, accumulate_shortInt, accumulate_longInt
    generic   :: getResult  => getResult_withSTD, getResult_withoutSTD
    procedure :: getScore
    procedure :: closeCycle
    procedure :: closeBin
    procedure :: lastCycle
    procedure :: getBatchSize

    ! Private procedures
    procedure, private :: score_defReal
    procedure, private :: score_shortInt
    procedure, private :: score_longInt
    procedure, private :: accumulate_defReal
    procedure, private :: accumulate_shortInt
    procedure, private :: accumulate_longInt
    procedure, private :: getResult_withSTD
    procedure, private :: getResult_withoutSTD

  end type scoreMemory

contains

  !!
  !! Allocate space for the bins given number of bins N
  !! Optionaly change batchSize from 1 to any +ve number
  !!
  subroutine init(self, N, id, batchSize )
    class(scoreMemory),intent(inout)      :: self
    integer(longInt),intent(in)           :: N
    integer(shortInt),intent(in)          :: id
    integer(shortInt),optional,intent(in) :: batchSize
    character(100), parameter :: Here= 'init (scoreMemory_class.f90)'

    ! Allocate space and zero all bins
    allocate( self % bins(N, DIM2))
    self % bins = ZERO

    self % nThreads = ompGetMaxThreads()

    ! Note the array padding to avoid false sharing
<<<<<<< HEAD
    allocate( self % parallelBins(N+64, self % nThreads))
=======
    allocate( self % parallelBins(N + array_pad, self % nThreads))
>>>>>>> 20e0c71b
    self % parallelBins = ZERO

    ! Save size of memory
    self % N = N

    ! Assign memory id
    self % id = id

    ! Set batchN, cycles and batchSize to default values
    self % batchN    = 0
    self % cycles    = 0
    self % batchSize = 1

    if(present(batchSize)) then
      if(batchSize > 0) then
        self % batchSize = batchSize
      else
        call fatalError(Here,'Batch Size of: '// numToChar(batchSize) //' is invalid')
      end if
    end if

  end subroutine init

  !!
  !! Deallocate memory and return to uninitialised state
  !!
  subroutine kill(self)
   class(scoreMemory), intent(inout) :: self

   if(allocated(self % bins)) deallocate(self % bins)
   if(allocated(self % parallelBins)) deallocate(self % parallelBins)
   self % N = 0
   self % nThreads = 0
   self % batchN = 0

  end subroutine kill

  !!
  !! Score a result on a given single bin under idx
  !!
  subroutine score_defReal(self, score, idx)
    class(scoreMemory), intent(inout) :: self
    real(defReal), intent(in)         :: score
    integer(longInt), intent(in)      :: idx 
    integer(shortInt)                 :: thread_idx
    character(100),parameter :: Here = 'score_defReal (scoreMemory_class.f90)'

    ! Verify bounds for the index
    if( idx < 0_longInt .or. idx > self % N) then
      call fatalError(Here,'Index '//numToChar(idx)//' is outside bounds of &
                            & memory with size '//numToChar(self % N))
    end if

    ! Add the score
    thread_idx = ompGetThreadNum() + 1
    self % parallelBins(idx, thread_idx) = &
            self % parallelBins(idx, thread_idx) + score

  end subroutine score_defReal

  !!
  !! Score a result with shortInt on a given bin under idx
  !!
  subroutine score_shortInt(self, score, idx)
    class(scoreMemory), intent(inout) :: self
    integer(shortInt), intent(in)     :: score
    integer(longInt), intent(in)      :: idx

    call self % score_defReal(real(score, defReal), idx)

  end subroutine score_shortInt

  !!
  !! Score a result with longInt on a given bin under idx
  !!
  subroutine score_longInt(self, score, idx)
    class(scoreMemory), intent(inout) :: self
    integer(longInt), intent(in)      :: score
    integer(longInt), intent(in)     :: idx

    call self % score_defReal(real(score, defReal), idx)

  end subroutine score_longInt

  !!
  !! Increment the result directly on cumulative sums
  !!
  subroutine accumulate_defReal(self, score, idx)
    class(scoreMemory), intent(inout) :: self
    real(defReal), intent(in)         :: score
    integer(longInt), intent(in)      :: idx
    character(100),parameter :: Here = 'accumulate_defReal (scoreMemory_class.f90)'

    ! Verify bounds for the index
    if( idx < 0_longInt .or. idx > self % N) then
      call fatalError(Here,'Index '//numToChar(idx)//' is outside bounds of &
                            & memory with size '//numToChar(self % N))
    end if

    ! Add the score
    self % bins(idx, CSUM)  = self % bins(idx, CSUM)  + score
    self % bins(idx, CSUM2) = self % bins(idx, CSUM2) + score * score

  end subroutine accumulate_defReal

  !!
  !! Increment the result directly on cumulative sums with shortInt score
  !!
  subroutine accumulate_shortInt(self, score, idx)
    class(scoreMemory), intent(inout) :: self
    integer(shortInt), intent(in)     :: score
    integer(longInt), intent(in)     :: idx

    call self % accumulate_defReal(real(score, defReal), idx)

  end subroutine accumulate_shortInt

  !!
  !! Increment the result directly on cumulative sums with longInt score
  !!
  subroutine accumulate_longInt(self, score, idx)
    class(scoreMemory), intent(inout) :: self
    integer(longInt), intent(in)      :: score
    integer(longInt), intent(in)      :: idx

    call self % accumulate_defReal(real(score, defReal), idx)

  end subroutine accumulate_longInt

  !!
  !! Close Cycle
  !! Increments cycle counter and detects end-of-batch
  !! When batch finishes it normalises all scores by the factor and moves them to CSUMs
  !!
  subroutine closeCycle(self, normFactor)
    class(scoreMemory), intent(inout) :: self
    real(defReal),intent(in)          :: normFactor
    integer(longInt)                  :: i
    real(defReal), save               :: res
    !$omp threadprivate(res)

    ! Increment Cycle Counter
    self % cycles = self % cycles + 1

    if(mod(self % cycles, self % batchSize) == 0) then ! Close Batch
      
<<<<<<< HEAD
      !$omp parallel do schedule(static)
=======
      !$omp parallel do
>>>>>>> 20e0c71b
      do i = 1, self % N
        
        ! Normalise scores
        self % parallelBins(i,:) = self % parallelBins(i,:) * normFactor
        res = sum(self % parallelBins(i,:))
        
        ! Zero all score bins
        self % parallelBins(i,:) = ZERO
       
        ! Increment cumulative sums 
        self % bins(i,CSUM)  = self % bins(i,CSUM) + res
        self % bins(i,CSUM2) = self % bins(i,CSUM2) + res * res

      end do
      !$omp end parallel do

      ! Increment batch counter
      self % batchN = self % batchN + 1

    end if

  end subroutine closeCycle

  !!
  !! Close Cycle
  !! Multiplies score in bin under idx by normFactor, accumulates it and sets it to zero
  !!
  subroutine closeBin(self, normFactor, idx)
    class(scoreMemory), intent(inout) :: self
    real(defReal),intent(in)          :: normFactor
    integer(longInt), intent(in)      :: idx
    real(defReal)                     :: res
    character(100),parameter :: Here = 'closeBin (scoreMemory_class.f90)'

    ! Verify bounds for the index
    if( idx < 0_longInt .or. idx > self % N) then
      call fatalError(Here,'Index '//numToChar(idx)//' is outside bounds of &
                            & memory with size '//numToChar(self % N))
    end if

    ! Normalise score
    self % parallelBins(idx, :) = self % parallelBins(idx, :) * normFactor

    ! Increment cumulative sum
    res = sum(self % parallelBins(idx,:))
    self % bins(idx,CSUM)  = self % bins(idx,CSUM) + res
    self % bins(idx,CSUM2) = self % bins(idx,CSUM2) + res * res

    ! Zero the score
    self % parallelBins(idx,:) = ZERO

  end subroutine closeBin


  !!
  !! Return true if next closeCycle will close a batch
  !!
  function lastCycle(self) result(isIt)
    class(scoreMemory), intent(in) :: self
    logical(defBool)               :: isIt

    isIt =  mod(self % cycles + 1, self % batchSize) == 0

  end function lastCycle

  !!
  !! Return batchSize
  !!
  pure function getBatchSize(self) result(S)
    class(scoreMemory), intent(in) :: self
    integer(shortInt)              :: S

    S = self % batchSize

  end function getBatchSize

  !!
  !! Load mean result and Standard deviation into provided arguments
  !! Load from bin indicated by idx
  !! Returns 0 if index is invalid
  !!
  elemental subroutine getResult_withSTD(self, mean, STD, idx, samples)
    class(scoreMemory), intent(in)         :: self
    real(defReal), intent(out)             :: mean
    real(defReal),intent(out)              :: STD
    integer(longInt), intent(in)           :: idx
    integer(shortInt), intent(in),optional :: samples
    integer(shortInt)                      :: N
    real(defReal)                          :: inv_N, inv_Nm1

    !! Verify index. Return 0 if not present
    if( idx < 0_longInt .or. idx > self % N) then
      mean = ZERO
      STD = ZERO
      return
    end if

    ! Check if # of samples is provided
    if( present(samples)) then
      N = samples
    else
      N = self % batchN
    end if

    ! Calculate mean
    mean = self % bins(idx, CSUM) / N

    ! Calculate STD
    inv_N   = ONE / N
    if( N /= 1) then
      inv_Nm1 = ONE / (N - 1)
    else
      inv_Nm1 = ONE
    end if
    STD = self % bins(idx, CSUM2) *inv_N * inv_Nm1 - mean * mean * inv_Nm1
    STD = sqrt(STD)

  end subroutine getResult_withSTD

  !!
  !! Load mean result provided argument
  !! Load from bin indicated by idx
  !! Returns 0 if index is invalid
  !!
  elemental subroutine getResult_withoutSTD(self, mean, idx, samples)
    class(scoreMemory), intent(in)         :: self
    real(defReal), intent(out)             :: mean
    integer(longInt), intent(in)           :: idx
    integer(shortInt), intent(in),optional :: samples
    integer(shortInt)                      :: N

    !! Verify index. Return 0 if not present
    if( idx < 0_longInt .or. idx > self % N) then
      mean = ZERO
      return
    end if

    ! Check if # of samples is provided
    if( present(samples)) then
      N = samples
    else
      N = self % batchN
    end if

    ! Calculate mean
    mean = self % bins(idx, CSUM) / N

  end subroutine getResult_withoutSTD

  !!
  !! Obtain value of a score in a bin
  !! Return ZERO for invalid bin address (idx)
  !!
  elemental function getScore(self, idx) result (score)
    class(scoreMemory), intent(in) :: self
    integer(longInt), intent(in)   :: idx
    real(defReal)                  :: score

    if(idx <= 0_longInt .or. idx > self % N) then
      score = ZERO
    else
      score = sum(self % parallelBins(idx, :))
    end if

  end function getScore

end module scoreMemory_class
<|MERGE_RESOLUTION|>--- conflicted
+++ resolved
@@ -1,457 +1,449 @@
-module scoreMemory_class
-
-  use numPrecision
-  use universalVariables, only : array_pad
-  use genericProcedures,  only : fatalError, numToChar
-  use openmp_func,        only : ompGetMaxThreads, ompGetThreadNum
-
-  implicit none
-  private
-
-  !! Parameters for indexes of per cycle SCORE, Cumulative Sum and Cumulative Sum of squares
-  integer(shortInt), parameter :: CSUM  = 1, &
-                                  CSUM2 = 2
-
-  !! Size of the 2nd Dimension of bins
-  integer(shortInt), parameter :: DIM2 = 2
-
-
-  !!
-  !! scoreMemory is a class that stores space for scores from tallies.
-  !! It is separate from tallyClerks and individual responses to allow:
-  !!   -> Easy writing and (later) reading from file for archivisation of results
-  !!   -> Easy possibility of extention to tally higher moments of result
-  !!   -> Possibility of extension to tally covariance of selected tally bins
-  !!   -> Easy copying and recombination of results for OpenMP shared memory parallelism
-  !!   -> Easy, output format-independent way to perform regression tests
-  !!   -> Easy handling of different batch sizes
-  !!
-  !! For every bin index there are two positions: CSUM, CSUM2. All are initialised to 0.
-  !! For scoring, an array is created with dimension (Nbins,nThreads) to mitigate false sharing.
-  !! On accumulation, this array adds to the normal bin array.
-  !!
-  !! Interface:
-  !!     init(N,idBS): Initialise with integer size N and integer id. Optional integer Batch Size.
-  !!
-  !!     kill(): Elemental. Return to uninitialised state.
-  !!
-  !!     score(score,idx): Score in the bin under idx. FatalError if idx is outside bounds. Score
-  !!         is defReal, shortInt or longInt
-  !!
-  !!     accumulate(score,idx): Accumulate result in cumulative sums in bin under idx. FatalError
-  !!         if idx is outside bounds. Score is defReal, shortInt or longInt.
-  !!
-  !!     getResult(mean, STD, idx, samples): Retrieve mean value and standard deviation of the
-  !!         estimate under idx. Use optional samples to specify number of estimates used to
-  !!         evaluate mean and STD from default, which is number of batches in score memory.
-  !!         STD is optional.
-  !!
-  !!     getScore(idx): Return current value of score from bin under idx. FatalError if idx is
-  !!         outside bounds.
-  !!
-  !!     closeBin(normFactor,idx): Multiplies score under bin by normFactor and accumulates it in
-  !!         cumulative sums. Then sets the bin to zero.
-  !!
-  !!     closeCycle(normFactor): Multiplies all scores by normFactor and accumulates them in
-  !!         cumulative sums. Sets all scors to zero.
-  !!
-  !!     lastCycle(): Return true if the next call to closeCycle will close a batch.
-  !!
-  !!     getBatchSize(): Returns number of cycles that constitute a single batch.
-  !!
-  !! Example use case:
-  !!
-  !!  do batches=1,20
-  !!    do hist=1,10
-  !!      call scoreMem % score(hist,1)        ! Score hist (1,10) in bin 1
-  !!      call scoreMem % accumulate(hist,2)   ! Accumulate hist in CSUMs of bin 2
-  !!    end do
-  !!    call scoreMem % closeCycle(ONE)        ! Close batch without normalisation (factor = ONE)
-  !!  end do
-  !!
-  !!  call scoreMem % getResult(mean,STD,1) ! Get result from bin 1 with STD
-  !!  call scoreMem % getResult(mean,2,200) ! Get mean from bin 2 assuming 200 samples
-  !!
-  !! NOTE:  Following indexing is used in bins class member
-  !!        bins(binIndex,binType) binType is CSUM/CSUM2
-  !! NOTE2: If batch size is not a denominator of cycles scored results accumulated
-  !!        in extra cycles are discarded in current implementation
-  !!
-  type, public :: scoreMemory
-      !private
-      real(defReal),dimension(:,:),allocatable :: bins          !! Space for storing cumul data (2nd dim size is always 2!)
-      real(defReal),dimension(:,:),allocatable :: parallelBins  !! Space for scoring for different threads
-      integer(longInt)                         :: N = 0         !! Size of memory (number of bins)
-      integer(shortInt)                        :: nThreads = 0  !! Number of threads used for parallelBins
-      integer(shortInt)                        :: id            !! Id of the tally
-      integer(shortInt)                        :: batchN = 0    !! Number of Batches
-      integer(shortInt)                        :: cycles = 0    !! Cycles counter
-      integer(shortInt)                        :: batchSize = 1 !! Batch interval size (in cycles)
-  contains
-    ! Interface procedures
-    procedure :: init
-    procedure :: kill
-    generic   :: score      => score_defReal, score_shortInt, score_longInt
-    generic   :: accumulate => accumulate_defReal, accumulate_shortInt, accumulate_longInt
-    generic   :: getResult  => getResult_withSTD, getResult_withoutSTD
-    procedure :: getScore
-    procedure :: closeCycle
-    procedure :: closeBin
-    procedure :: lastCycle
-    procedure :: getBatchSize
-
-    ! Private procedures
-    procedure, private :: score_defReal
-    procedure, private :: score_shortInt
-    procedure, private :: score_longInt
-    procedure, private :: accumulate_defReal
-    procedure, private :: accumulate_shortInt
-    procedure, private :: accumulate_longInt
-    procedure, private :: getResult_withSTD
-    procedure, private :: getResult_withoutSTD
-
-  end type scoreMemory
-
-contains
-
-  !!
-  !! Allocate space for the bins given number of bins N
-  !! Optionaly change batchSize from 1 to any +ve number
-  !!
-  subroutine init(self, N, id, batchSize )
-    class(scoreMemory),intent(inout)      :: self
-    integer(longInt),intent(in)           :: N
-    integer(shortInt),intent(in)          :: id
-    integer(shortInt),optional,intent(in) :: batchSize
-    character(100), parameter :: Here= 'init (scoreMemory_class.f90)'
-
-    ! Allocate space and zero all bins
-    allocate( self % bins(N, DIM2))
-    self % bins = ZERO
-
-    self % nThreads = ompGetMaxThreads()
-
-    ! Note the array padding to avoid false sharing
-<<<<<<< HEAD
-    allocate( self % parallelBins(N+64, self % nThreads))
-=======
-    allocate( self % parallelBins(N + array_pad, self % nThreads))
->>>>>>> 20e0c71b
-    self % parallelBins = ZERO
-
-    ! Save size of memory
-    self % N = N
-
-    ! Assign memory id
-    self % id = id
-
-    ! Set batchN, cycles and batchSize to default values
-    self % batchN    = 0
-    self % cycles    = 0
-    self % batchSize = 1
-
-    if(present(batchSize)) then
-      if(batchSize > 0) then
-        self % batchSize = batchSize
-      else
-        call fatalError(Here,'Batch Size of: '// numToChar(batchSize) //' is invalid')
-      end if
-    end if
-
-  end subroutine init
-
-  !!
-  !! Deallocate memory and return to uninitialised state
-  !!
-  subroutine kill(self)
-   class(scoreMemory), intent(inout) :: self
-
-   if(allocated(self % bins)) deallocate(self % bins)
-   if(allocated(self % parallelBins)) deallocate(self % parallelBins)
-   self % N = 0
-   self % nThreads = 0
-   self % batchN = 0
-
-  end subroutine kill
-
-  !!
-  !! Score a result on a given single bin under idx
-  !!
-  subroutine score_defReal(self, score, idx)
-    class(scoreMemory), intent(inout) :: self
-    real(defReal), intent(in)         :: score
-    integer(longInt), intent(in)      :: idx 
-    integer(shortInt)                 :: thread_idx
-    character(100),parameter :: Here = 'score_defReal (scoreMemory_class.f90)'
-
-    ! Verify bounds for the index
-    if( idx < 0_longInt .or. idx > self % N) then
-      call fatalError(Here,'Index '//numToChar(idx)//' is outside bounds of &
-                            & memory with size '//numToChar(self % N))
-    end if
-
-    ! Add the score
-    thread_idx = ompGetThreadNum() + 1
-    self % parallelBins(idx, thread_idx) = &
-            self % parallelBins(idx, thread_idx) + score
-
-  end subroutine score_defReal
-
-  !!
-  !! Score a result with shortInt on a given bin under idx
-  !!
-  subroutine score_shortInt(self, score, idx)
-    class(scoreMemory), intent(inout) :: self
-    integer(shortInt), intent(in)     :: score
-    integer(longInt), intent(in)      :: idx
-
-    call self % score_defReal(real(score, defReal), idx)
-
-  end subroutine score_shortInt
-
-  !!
-  !! Score a result with longInt on a given bin under idx
-  !!
-  subroutine score_longInt(self, score, idx)
-    class(scoreMemory), intent(inout) :: self
-    integer(longInt), intent(in)      :: score
-    integer(longInt), intent(in)     :: idx
-
-    call self % score_defReal(real(score, defReal), idx)
-
-  end subroutine score_longInt
-
-  !!
-  !! Increment the result directly on cumulative sums
-  !!
-  subroutine accumulate_defReal(self, score, idx)
-    class(scoreMemory), intent(inout) :: self
-    real(defReal), intent(in)         :: score
-    integer(longInt), intent(in)      :: idx
-    character(100),parameter :: Here = 'accumulate_defReal (scoreMemory_class.f90)'
-
-    ! Verify bounds for the index
-    if( idx < 0_longInt .or. idx > self % N) then
-      call fatalError(Here,'Index '//numToChar(idx)//' is outside bounds of &
-                            & memory with size '//numToChar(self % N))
-    end if
-
-    ! Add the score
-    self % bins(idx, CSUM)  = self % bins(idx, CSUM)  + score
-    self % bins(idx, CSUM2) = self % bins(idx, CSUM2) + score * score
-
-  end subroutine accumulate_defReal
-
-  !!
-  !! Increment the result directly on cumulative sums with shortInt score
-  !!
-  subroutine accumulate_shortInt(self, score, idx)
-    class(scoreMemory), intent(inout) :: self
-    integer(shortInt), intent(in)     :: score
-    integer(longInt), intent(in)     :: idx
-
-    call self % accumulate_defReal(real(score, defReal), idx)
-
-  end subroutine accumulate_shortInt
-
-  !!
-  !! Increment the result directly on cumulative sums with longInt score
-  !!
-  subroutine accumulate_longInt(self, score, idx)
-    class(scoreMemory), intent(inout) :: self
-    integer(longInt), intent(in)      :: score
-    integer(longInt), intent(in)      :: idx
-
-    call self % accumulate_defReal(real(score, defReal), idx)
-
-  end subroutine accumulate_longInt
-
-  !!
-  !! Close Cycle
-  !! Increments cycle counter and detects end-of-batch
-  !! When batch finishes it normalises all scores by the factor and moves them to CSUMs
-  !!
-  subroutine closeCycle(self, normFactor)
-    class(scoreMemory), intent(inout) :: self
-    real(defReal),intent(in)          :: normFactor
-    integer(longInt)                  :: i
-    real(defReal), save               :: res
-    !$omp threadprivate(res)
-
-    ! Increment Cycle Counter
-    self % cycles = self % cycles + 1
-
-    if(mod(self % cycles, self % batchSize) == 0) then ! Close Batch
-      
-<<<<<<< HEAD
-      !$omp parallel do schedule(static)
-=======
-      !$omp parallel do
->>>>>>> 20e0c71b
-      do i = 1, self % N
-        
-        ! Normalise scores
-        self % parallelBins(i,:) = self % parallelBins(i,:) * normFactor
-        res = sum(self % parallelBins(i,:))
-        
-        ! Zero all score bins
-        self % parallelBins(i,:) = ZERO
-       
-        ! Increment cumulative sums 
-        self % bins(i,CSUM)  = self % bins(i,CSUM) + res
-        self % bins(i,CSUM2) = self % bins(i,CSUM2) + res * res
-
-      end do
-      !$omp end parallel do
-
-      ! Increment batch counter
-      self % batchN = self % batchN + 1
-
-    end if
-
-  end subroutine closeCycle
-
-  !!
-  !! Close Cycle
-  !! Multiplies score in bin under idx by normFactor, accumulates it and sets it to zero
-  !!
-  subroutine closeBin(self, normFactor, idx)
-    class(scoreMemory), intent(inout) :: self
-    real(defReal),intent(in)          :: normFactor
-    integer(longInt), intent(in)      :: idx
-    real(defReal)                     :: res
-    character(100),parameter :: Here = 'closeBin (scoreMemory_class.f90)'
-
-    ! Verify bounds for the index
-    if( idx < 0_longInt .or. idx > self % N) then
-      call fatalError(Here,'Index '//numToChar(idx)//' is outside bounds of &
-                            & memory with size '//numToChar(self % N))
-    end if
-
-    ! Normalise score
-    self % parallelBins(idx, :) = self % parallelBins(idx, :) * normFactor
-
-    ! Increment cumulative sum
-    res = sum(self % parallelBins(idx,:))
-    self % bins(idx,CSUM)  = self % bins(idx,CSUM) + res
-    self % bins(idx,CSUM2) = self % bins(idx,CSUM2) + res * res
-
-    ! Zero the score
-    self % parallelBins(idx,:) = ZERO
-
-  end subroutine closeBin
-
-
-  !!
-  !! Return true if next closeCycle will close a batch
-  !!
-  function lastCycle(self) result(isIt)
-    class(scoreMemory), intent(in) :: self
-    logical(defBool)               :: isIt
-
-    isIt =  mod(self % cycles + 1, self % batchSize) == 0
-
-  end function lastCycle
-
-  !!
-  !! Return batchSize
-  !!
-  pure function getBatchSize(self) result(S)
-    class(scoreMemory), intent(in) :: self
-    integer(shortInt)              :: S
-
-    S = self % batchSize
-
-  end function getBatchSize
-
-  !!
-  !! Load mean result and Standard deviation into provided arguments
-  !! Load from bin indicated by idx
-  !! Returns 0 if index is invalid
-  !!
-  elemental subroutine getResult_withSTD(self, mean, STD, idx, samples)
-    class(scoreMemory), intent(in)         :: self
-    real(defReal), intent(out)             :: mean
-    real(defReal),intent(out)              :: STD
-    integer(longInt), intent(in)           :: idx
-    integer(shortInt), intent(in),optional :: samples
-    integer(shortInt)                      :: N
-    real(defReal)                          :: inv_N, inv_Nm1
-
-    !! Verify index. Return 0 if not present
-    if( idx < 0_longInt .or. idx > self % N) then
-      mean = ZERO
-      STD = ZERO
-      return
-    end if
-
-    ! Check if # of samples is provided
-    if( present(samples)) then
-      N = samples
-    else
-      N = self % batchN
-    end if
-
-    ! Calculate mean
-    mean = self % bins(idx, CSUM) / N
-
-    ! Calculate STD
-    inv_N   = ONE / N
-    if( N /= 1) then
-      inv_Nm1 = ONE / (N - 1)
-    else
-      inv_Nm1 = ONE
-    end if
-    STD = self % bins(idx, CSUM2) *inv_N * inv_Nm1 - mean * mean * inv_Nm1
-    STD = sqrt(STD)
-
-  end subroutine getResult_withSTD
-
-  !!
-  !! Load mean result provided argument
-  !! Load from bin indicated by idx
-  !! Returns 0 if index is invalid
-  !!
-  elemental subroutine getResult_withoutSTD(self, mean, idx, samples)
-    class(scoreMemory), intent(in)         :: self
-    real(defReal), intent(out)             :: mean
-    integer(longInt), intent(in)           :: idx
-    integer(shortInt), intent(in),optional :: samples
-    integer(shortInt)                      :: N
-
-    !! Verify index. Return 0 if not present
-    if( idx < 0_longInt .or. idx > self % N) then
-      mean = ZERO
-      return
-    end if
-
-    ! Check if # of samples is provided
-    if( present(samples)) then
-      N = samples
-    else
-      N = self % batchN
-    end if
-
-    ! Calculate mean
-    mean = self % bins(idx, CSUM) / N
-
-  end subroutine getResult_withoutSTD
-
-  !!
-  !! Obtain value of a score in a bin
-  !! Return ZERO for invalid bin address (idx)
-  !!
-  elemental function getScore(self, idx) result (score)
-    class(scoreMemory), intent(in) :: self
-    integer(longInt), intent(in)   :: idx
-    real(defReal)                  :: score
-
-    if(idx <= 0_longInt .or. idx > self % N) then
-      score = ZERO
-    else
-      score = sum(self % parallelBins(idx, :))
-    end if
-
-  end function getScore
-
-end module scoreMemory_class
+module scoreMemory_class
+
+  use numPrecision
+  use universalVariables, only : array_pad
+  use genericProcedures,  only : fatalError, numToChar
+  use openmp_func,        only : ompGetMaxThreads, ompGetThreadNum
+
+  implicit none
+  private
+
+  !! Parameters for indexes of per cycle SCORE, Cumulative Sum and Cumulative Sum of squares
+  integer(shortInt), parameter :: CSUM  = 1, &
+                                  CSUM2 = 2
+
+  !! Size of the 2nd Dimension of bins
+  integer(shortInt), parameter :: DIM2 = 2
+
+
+  !!
+  !! scoreMemory is a class that stores space for scores from tallies.
+  !! It is separate from tallyClerks and individual responses to allow:
+  !!   -> Easy writing and (later) reading from file for archivisation of results
+  !!   -> Easy possibility of extention to tally higher moments of result
+  !!   -> Possibility of extension to tally covariance of selected tally bins
+  !!   -> Easy copying and recombination of results for OpenMP shared memory parallelism
+  !!   -> Easy, output format-independent way to perform regression tests
+  !!   -> Easy handling of different batch sizes
+  !!
+  !! For every bin index there are two positions: CSUM, CSUM2. All are initialised to 0.
+  !! For scoring, an array is created with dimension (Nbins,nThreads) to mitigate false sharing.
+  !! On accumulation, this array adds to the normal bin array.
+  !!
+  !! Interface:
+  !!     init(N,idBS): Initialise with integer size N and integer id. Optional integer Batch Size.
+  !!
+  !!     kill(): Elemental. Return to uninitialised state.
+  !!
+  !!     score(score,idx): Score in the bin under idx. FatalError if idx is outside bounds. Score
+  !!         is defReal, shortInt or longInt
+  !!
+  !!     accumulate(score,idx): Accumulate result in cumulative sums in bin under idx. FatalError
+  !!         if idx is outside bounds. Score is defReal, shortInt or longInt.
+  !!
+  !!     getResult(mean, STD, idx, samples): Retrieve mean value and standard deviation of the
+  !!         estimate under idx. Use optional samples to specify number of estimates used to
+  !!         evaluate mean and STD from default, which is number of batches in score memory.
+  !!         STD is optional.
+  !!
+  !!     getScore(idx): Return current value of score from bin under idx. FatalError if idx is
+  !!         outside bounds.
+  !!
+  !!     closeBin(normFactor,idx): Multiplies score under bin by normFactor and accumulates it in
+  !!         cumulative sums. Then sets the bin to zero.
+  !!
+  !!     closeCycle(normFactor): Multiplies all scores by normFactor and accumulates them in
+  !!         cumulative sums. Sets all scors to zero.
+  !!
+  !!     lastCycle(): Return true if the next call to closeCycle will close a batch.
+  !!
+  !!     getBatchSize(): Returns number of cycles that constitute a single batch.
+  !!
+  !! Example use case:
+  !!
+  !!  do batches=1,20
+  !!    do hist=1,10
+  !!      call scoreMem % score(hist,1)        ! Score hist (1,10) in bin 1
+  !!      call scoreMem % accumulate(hist,2)   ! Accumulate hist in CSUMs of bin 2
+  !!    end do
+  !!    call scoreMem % closeCycle(ONE)        ! Close batch without normalisation (factor = ONE)
+  !!  end do
+  !!
+  !!  call scoreMem % getResult(mean,STD,1) ! Get result from bin 1 with STD
+  !!  call scoreMem % getResult(mean,2,200) ! Get mean from bin 2 assuming 200 samples
+  !!
+  !! NOTE:  Following indexing is used in bins class member
+  !!        bins(binIndex,binType) binType is CSUM/CSUM2
+  !! NOTE2: If batch size is not a denominator of cycles scored results accumulated
+  !!        in extra cycles are discarded in current implementation
+  !!
+  type, public :: scoreMemory
+      !private
+      real(defReal),dimension(:,:),allocatable :: bins          !! Space for storing cumul data (2nd dim size is always 2!)
+      real(defReal),dimension(:,:),allocatable :: parallelBins  !! Space for scoring for different threads
+      integer(longInt)                         :: N = 0         !! Size of memory (number of bins)
+      integer(shortInt)                        :: nThreads = 0  !! Number of threads used for parallelBins
+      integer(shortInt)                        :: id            !! Id of the tally
+      integer(shortInt)                        :: batchN = 0    !! Number of Batches
+      integer(shortInt)                        :: cycles = 0    !! Cycles counter
+      integer(shortInt)                        :: batchSize = 1 !! Batch interval size (in cycles)
+  contains
+    ! Interface procedures
+    procedure :: init
+    procedure :: kill
+    generic   :: score      => score_defReal, score_shortInt, score_longInt
+    generic   :: accumulate => accumulate_defReal, accumulate_shortInt, accumulate_longInt
+    generic   :: getResult  => getResult_withSTD, getResult_withoutSTD
+    procedure :: getScore
+    procedure :: closeCycle
+    procedure :: closeBin
+    procedure :: lastCycle
+    procedure :: getBatchSize
+
+    ! Private procedures
+    procedure, private :: score_defReal
+    procedure, private :: score_shortInt
+    procedure, private :: score_longInt
+    procedure, private :: accumulate_defReal
+    procedure, private :: accumulate_shortInt
+    procedure, private :: accumulate_longInt
+    procedure, private :: getResult_withSTD
+    procedure, private :: getResult_withoutSTD
+
+  end type scoreMemory
+
+contains
+
+  !!
+  !! Allocate space for the bins given number of bins N
+  !! Optionaly change batchSize from 1 to any +ve number
+  !!
+  subroutine init(self, N, id, batchSize )
+    class(scoreMemory),intent(inout)      :: self
+    integer(longInt),intent(in)           :: N
+    integer(shortInt),intent(in)          :: id
+    integer(shortInt),optional,intent(in) :: batchSize
+    character(100), parameter :: Here= 'init (scoreMemory_class.f90)'
+
+    ! Allocate space and zero all bins
+    allocate( self % bins(N, DIM2))
+    self % bins = ZERO
+
+    self % nThreads = ompGetMaxThreads()
+
+    ! Note the array padding to avoid false sharing
+    allocate( self % parallelBins(N + array_pad, self % nThreads))
+    self % parallelBins = ZERO
+
+    ! Save size of memory
+    self % N = N
+
+    ! Assign memory id
+    self % id = id
+
+    ! Set batchN, cycles and batchSize to default values
+    self % batchN    = 0
+    self % cycles    = 0
+    self % batchSize = 1
+
+    if(present(batchSize)) then
+      if(batchSize > 0) then
+        self % batchSize = batchSize
+      else
+        call fatalError(Here,'Batch Size of: '// numToChar(batchSize) //' is invalid')
+      end if
+    end if
+
+  end subroutine init
+
+  !!
+  !! Deallocate memory and return to uninitialised state
+  !!
+  subroutine kill(self)
+   class(scoreMemory), intent(inout) :: self
+
+   if(allocated(self % bins)) deallocate(self % bins)
+   if(allocated(self % parallelBins)) deallocate(self % parallelBins)
+   self % N = 0
+   self % nThreads = 0
+   self % batchN = 0
+
+  end subroutine kill
+
+  !!
+  !! Score a result on a given single bin under idx
+  !!
+  subroutine score_defReal(self, score, idx)
+    class(scoreMemory), intent(inout) :: self
+    real(defReal), intent(in)         :: score
+    integer(longInt), intent(in)      :: idx 
+    integer(shortInt)                 :: thread_idx
+    character(100),parameter :: Here = 'score_defReal (scoreMemory_class.f90)'
+
+    ! Verify bounds for the index
+    if( idx < 0_longInt .or. idx > self % N) then
+      call fatalError(Here,'Index '//numToChar(idx)//' is outside bounds of &
+                            & memory with size '//numToChar(self % N))
+    end if
+
+    ! Add the score
+    thread_idx = ompGetThreadNum() + 1
+    self % parallelBins(idx, thread_idx) = &
+            self % parallelBins(idx, thread_idx) + score
+
+  end subroutine score_defReal
+
+  !!
+  !! Score a result with shortInt on a given bin under idx
+  !!
+  subroutine score_shortInt(self, score, idx)
+    class(scoreMemory), intent(inout) :: self
+    integer(shortInt), intent(in)     :: score
+    integer(longInt), intent(in)      :: idx
+
+    call self % score_defReal(real(score, defReal), idx)
+
+  end subroutine score_shortInt
+
+  !!
+  !! Score a result with longInt on a given bin under idx
+  !!
+  subroutine score_longInt(self, score, idx)
+    class(scoreMemory), intent(inout) :: self
+    integer(longInt), intent(in)      :: score
+    integer(longInt), intent(in)     :: idx
+
+    call self % score_defReal(real(score, defReal), idx)
+
+  end subroutine score_longInt
+
+  !!
+  !! Increment the result directly on cumulative sums
+  !!
+  subroutine accumulate_defReal(self, score, idx)
+    class(scoreMemory), intent(inout) :: self
+    real(defReal), intent(in)         :: score
+    integer(longInt), intent(in)      :: idx
+    character(100),parameter :: Here = 'accumulate_defReal (scoreMemory_class.f90)'
+
+    ! Verify bounds for the index
+    if( idx < 0_longInt .or. idx > self % N) then
+      call fatalError(Here,'Index '//numToChar(idx)//' is outside bounds of &
+                            & memory with size '//numToChar(self % N))
+    end if
+
+    ! Add the score
+    self % bins(idx, CSUM)  = self % bins(idx, CSUM)  + score
+    self % bins(idx, CSUM2) = self % bins(idx, CSUM2) + score * score
+
+  end subroutine accumulate_defReal
+
+  !!
+  !! Increment the result directly on cumulative sums with shortInt score
+  !!
+  subroutine accumulate_shortInt(self, score, idx)
+    class(scoreMemory), intent(inout) :: self
+    integer(shortInt), intent(in)     :: score
+    integer(longInt), intent(in)     :: idx
+
+    call self % accumulate_defReal(real(score, defReal), idx)
+
+  end subroutine accumulate_shortInt
+
+  !!
+  !! Increment the result directly on cumulative sums with longInt score
+  !!
+  subroutine accumulate_longInt(self, score, idx)
+    class(scoreMemory), intent(inout) :: self
+    integer(longInt), intent(in)      :: score
+    integer(longInt), intent(in)      :: idx
+
+    call self % accumulate_defReal(real(score, defReal), idx)
+
+  end subroutine accumulate_longInt
+
+  !!
+  !! Close Cycle
+  !! Increments cycle counter and detects end-of-batch
+  !! When batch finishes it normalises all scores by the factor and moves them to CSUMs
+  !!
+  subroutine closeCycle(self, normFactor)
+    class(scoreMemory), intent(inout) :: self
+    real(defReal),intent(in)          :: normFactor
+    integer(longInt)                  :: i
+    real(defReal), save               :: res
+    !$omp threadprivate(res)
+
+    ! Increment Cycle Counter
+    self % cycles = self % cycles + 1
+
+    if(mod(self % cycles, self % batchSize) == 0) then ! Close Batch
+      
+      !$omp parallel do schedule(static)
+      do i = 1, self % N
+        
+        ! Normalise scores
+        self % parallelBins(i,:) = self % parallelBins(i,:) * normFactor
+        res = sum(self % parallelBins(i,:))
+        
+        ! Zero all score bins
+        self % parallelBins(i,:) = ZERO
+       
+        ! Increment cumulative sums 
+        self % bins(i,CSUM)  = self % bins(i,CSUM) + res
+        self % bins(i,CSUM2) = self % bins(i,CSUM2) + res * res
+
+      end do
+      !$omp end parallel do
+
+      ! Increment batch counter
+      self % batchN = self % batchN + 1
+
+    end if
+
+  end subroutine closeCycle
+
+  !!
+  !! Close Cycle
+  !! Multiplies score in bin under idx by normFactor, accumulates it and sets it to zero
+  !!
+  subroutine closeBin(self, normFactor, idx)
+    class(scoreMemory), intent(inout) :: self
+    real(defReal),intent(in)          :: normFactor
+    integer(longInt), intent(in)      :: idx
+    real(defReal)                     :: res
+    character(100),parameter :: Here = 'closeBin (scoreMemory_class.f90)'
+
+    ! Verify bounds for the index
+    if( idx < 0_longInt .or. idx > self % N) then
+      call fatalError(Here,'Index '//numToChar(idx)//' is outside bounds of &
+                            & memory with size '//numToChar(self % N))
+    end if
+
+    ! Normalise score
+    self % parallelBins(idx, :) = self % parallelBins(idx, :) * normFactor
+
+    ! Increment cumulative sum
+    res = sum(self % parallelBins(idx,:))
+    self % bins(idx,CSUM)  = self % bins(idx,CSUM) + res
+    self % bins(idx,CSUM2) = self % bins(idx,CSUM2) + res * res
+
+    ! Zero the score
+    self % parallelBins(idx,:) = ZERO
+
+  end subroutine closeBin
+
+
+  !!
+  !! Return true if next closeCycle will close a batch
+  !!
+  function lastCycle(self) result(isIt)
+    class(scoreMemory), intent(in) :: self
+    logical(defBool)               :: isIt
+
+    isIt =  mod(self % cycles + 1, self % batchSize) == 0
+
+  end function lastCycle
+
+  !!
+  !! Return batchSize
+  !!
+  pure function getBatchSize(self) result(S)
+    class(scoreMemory), intent(in) :: self
+    integer(shortInt)              :: S
+
+    S = self % batchSize
+
+  end function getBatchSize
+
+  !!
+  !! Load mean result and Standard deviation into provided arguments
+  !! Load from bin indicated by idx
+  !! Returns 0 if index is invalid
+  !!
+  elemental subroutine getResult_withSTD(self, mean, STD, idx, samples)
+    class(scoreMemory), intent(in)         :: self
+    real(defReal), intent(out)             :: mean
+    real(defReal),intent(out)              :: STD
+    integer(longInt), intent(in)           :: idx
+    integer(shortInt), intent(in),optional :: samples
+    integer(shortInt)                      :: N
+    real(defReal)                          :: inv_N, inv_Nm1
+
+    !! Verify index. Return 0 if not present
+    if( idx < 0_longInt .or. idx > self % N) then
+      mean = ZERO
+      STD = ZERO
+      return
+    end if
+
+    ! Check if # of samples is provided
+    if( present(samples)) then
+      N = samples
+    else
+      N = self % batchN
+    end if
+
+    ! Calculate mean
+    mean = self % bins(idx, CSUM) / N
+
+    ! Calculate STD
+    inv_N   = ONE / N
+    if( N /= 1) then
+      inv_Nm1 = ONE / (N - 1)
+    else
+      inv_Nm1 = ONE
+    end if
+    STD = self % bins(idx, CSUM2) *inv_N * inv_Nm1 - mean * mean * inv_Nm1
+    STD = sqrt(STD)
+
+  end subroutine getResult_withSTD
+
+  !!
+  !! Load mean result provided argument
+  !! Load from bin indicated by idx
+  !! Returns 0 if index is invalid
+  !!
+  elemental subroutine getResult_withoutSTD(self, mean, idx, samples)
+    class(scoreMemory), intent(in)         :: self
+    real(defReal), intent(out)             :: mean
+    integer(longInt), intent(in)           :: idx
+    integer(shortInt), intent(in),optional :: samples
+    integer(shortInt)                      :: N
+
+    !! Verify index. Return 0 if not present
+    if( idx < 0_longInt .or. idx > self % N) then
+      mean = ZERO
+      return
+    end if
+
+    ! Check if # of samples is provided
+    if( present(samples)) then
+      N = samples
+    else
+      N = self % batchN
+    end if
+
+    ! Calculate mean
+    mean = self % bins(idx, CSUM) / N
+
+  end subroutine getResult_withoutSTD
+
+  !!
+  !! Obtain value of a score in a bin
+  !! Return ZERO for invalid bin address (idx)
+  !!
+  elemental function getScore(self, idx) result (score)
+    class(scoreMemory), intent(in) :: self
+    integer(longInt), intent(in)   :: idx
+    real(defReal)                  :: score
+
+    if(idx <= 0_longInt .or. idx > self % N) then
+      score = ZERO
+    else
+      score = sum(self % parallelBins(idx, :))
+    end if
+
+  end function getScore
+
+end module scoreMemory_class