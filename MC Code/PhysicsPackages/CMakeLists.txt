
# Add Source Files to the global list 
<<<<<<< HEAD
add_sources( ./eigenPhysicsPackage_class.f90
             ./dynamPhysicsPackage_class.f90) 
=======
add_sources( ./physicsPackage_inter.f90 
             ./physicsPackageFactory_func.f90
             ./eigenPhysicsPackage_class.f90) 
>>>>>>> 24809640
<|MERGE_RESOLUTION|>--- conflicted
+++ resolved
@@ -1,10 +1,6 @@
 
 # Add Source Files to the global list 
-<<<<<<< HEAD
-add_sources( ./eigenPhysicsPackage_class.f90
-             ./dynamPhysicsPackage_class.f90) 
-=======
 add_sources( ./physicsPackage_inter.f90 
              ./physicsPackageFactory_func.f90
-             ./eigenPhysicsPackage_class.f90) 
->>>>>>> 24809640
+             ./eigenPhysicsPackage_class.f90
+             ./dynamPhysicsPackage_class.f90) 