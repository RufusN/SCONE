module fixedSourcePhysicsPackage_class

  use numPrecision
  use universalVariables
  use endfConstants
  use genericProcedures,              only : fatalError, printFishLineR, numToChar, rotateVector
  use hashFunctions_func,             only : FNV_1
  use dictionary_class,               only : dictionary
  use outputFile_class,               only : outputFile

  ! Timers
  use timer_mod,                      only : registerTimer, timerStart, timerStop, &
                                             timerTime, timerReset, secToChar

  ! Particle classes and Random number generator
  use particle_class,                 only : particle, P_NEUTRON
  use particleDungeon_class,          only : particleDungeon
  use source_inter,                   only : source
  use RNG_class,                      only : RNG

  ! Physics package interface
  use physicsPackage_inter,           only : physicsPackage

  ! Geometry
  use geometry_inter,                 only : geometry
  use geometryReg_mod,                only : gr_geomPtr  => geomPtr, gr_addGeom => addGeom, &
                                             gr_geomIdx  => geomIdx, gr_addField => addField

  ! Nuclear Data
  use materialMenu_mod,               only : mm_nMat           => nMat
  use nuclearDataReg_mod,             only : ndReg_init        => init ,&
                                             ndReg_activate    => activate ,&
                                             ndReg_display     => display, &
                                             ndReg_kill        => kill, &
                                             ndReg_get         => get ,&
                                             ndReg_getMatNames => getMatNames
  use nuclearDatabase_inter,          only : nuclearDatabase
  use neutronMaterial_inter,          only : neutronMaterial, neutronMaterial_CptrCast
  use ceNeutronMaterial_class,        only : ceNeutronMaterial
  use mgNeutronMaterial_inter,        only : mgNeutronMaterial
  use fissionCE_class,                only : fissionCE, fissionCE_TptrCast
  use fissionMG_class,                only : fissionMG, fissionMG_TptrCast
  use ceNeutronDatabase_inter,        only : ceNeutronDatabase, ceNeutronDatabase_CptrCast

  ! Operators
  use collisionOperator_class,        only : collisionOperator
  use transportOperator_inter,        only : transportOperator

  ! Tallies
  use tallyCodes
  use tallyAdmin_class,               only : tallyAdmin

  ! Factories
  use transportOperatorFactory_func,  only : new_transportOperator
  use sourceFactory_func,             only : new_source

  implicit none
  private

  !!
  !! Physics Package for fixed source calculations
  !!
  type, public,extends(physicsPackage) :: fixedSourcePhysicsPackage
    private
    ! Building blocks
    class(nuclearDatabase), pointer        :: nucData => null()
    class(geometry), pointer               :: geom    => null()
    integer(shortInt)                      :: geomIdx = 0
    type(collisionOperator)                :: collOp
    class(transportOperator), allocatable  :: transOp
    class(RNG), pointer                    :: pRNG    => null()
    type(tallyAdmin),pointer               :: tally   => null()

    ! Settings
    integer(shortInt)  :: N_cycles
    integer(shortInt)  :: pop
    character(pathLen) :: outputFile
    character(nameLen) :: outputFormat
    integer(shortInt)  :: printSource = 0
    integer(shortInt)  :: particleType
    integer(shortInt)  :: bufferSize

    ! Calculation components
    type(particleDungeon), pointer :: thisCycle       => null()
    class(source), allocatable     :: fixedSource

    ! Timer bins
    integer(shortInt) :: timerMain
    real (defReal)     :: CPU_time_start
    real (defReal)     :: CPU_time_end

  contains
    procedure :: init
    procedure :: printSettings
    procedure :: cycles
    procedure :: collectResults
    procedure :: run
    procedure :: kill

  end type fixedSourcePhysicsPackage

contains

  subroutine run(self)
    class(fixedSourcePhysicsPackage), intent(inout) :: self

    print *, repeat("<>",50)
    print *, "/\/\ FIXED SOURCE CALCULATION /\/\"

    call self % cycles(self % tally, self % N_cycles)
    call self % collectResults()

    print *
    print *, "\/\/ END OF FIXED SOURCE CALCULATION \/\/"
    print *
  end subroutine

  !!
  !!
  !!
  subroutine cycles(self, tally, N_cycles)
    class(fixedSourcePhysicsPackage), intent(inout) :: self
    type(tallyAdmin), pointer,intent(inout)         :: tally
    integer(shortInt), intent(in)                   :: N_cycles
    integer(shortInt)                               :: i, n, nParticles
    type(particle), save                            :: p
    type(particleDungeon), save                     :: buffer
    type(collisionOperator), save                   :: collOp
<<<<<<< HEAD
    type(RNG), target, save                         :: pRNG
    real(defReal)                                   :: elapsed_T, end_T, T_toEnd
    character(100),parameter :: Here ='cycles (fixedSourcePhysicsPackage_class.f90)'
    !$omp threadprivate(p, buffer, collOp, pRNG)

    !$omp parallel
    ! Create particle buffer
    call buffer % init(self % bufferSize)

    ! Create RNG which can be thread private
    pRNG = self % pRNG

=======
    class(transportOperator), allocatable, save     :: transOp
    type(RNG), target, save                         :: pRNG     
    real(defReal)                                   :: elapsed_T, end_T, T_toEnd
    character(100),parameter :: Here ='cycles (fixedSourcePhysicsPackage_class.f90)'
    !$omp threadprivate(p, buffer, collOp, transOp, pRNG)
    
    !$omp parallel
    ! Create particle buffer
    call buffer % init(self % bufferSize)
    
>>>>>>> 76765e81
    ! Initialise neutron
    p % geomIdx = self % geomIdx
    p % k_eff = ONE

    ! Create a collision + transport operator which can be made thread private
    collOp = self % collOp
    transOp = self % transOp
    !$omp end parallel

    nParticles = self % pop

    ! Reset and start timer
    call timerReset(self % timerMain)
    call timerStart(self % timerMain)

    do i=1,N_cycles

      ! Send start of cycle report
      call self % fixedSource % generate(self % thisCycle, nParticles, self % pRNG)
      if(self % printSource == 1) then
        call self % thisCycle % printToFile(trim(self % outputFile)//'_source'//numToChar(i))
      end if

      call tally % reportCycleStart(self % thisCycle)
<<<<<<< HEAD

      !$omp parallel do copyin(pRNG)
=======
      
      !$omp parallel do schedule(dynamic)
>>>>>>> 76765e81
      gen: do n = 1, nParticles

        ! TODO: Further work to ensure reproducibility!
        ! Create RNG which can be thread private
        pRNG = self % pRNG
        p % pRNG => pRNG
        call p % pRNG % stride(n)

        ! Obtain paticle from dungeon
        call self % thisCycle % release(p)

        bufferLoop: do

          call self % geom % placeCoord(p % coords)

          ! Save state
          call p % savePreHistory()

          ! Transport particle untill its death
          history: do
            call transOp % transport(p, tally, buffer, buffer)
            if(p % isDead) exit history

            call collOp % collide(p, tally, buffer, buffer)
            if(p % isDead) exit history
          end do history

          ! Clear out buffer
          if (buffer % isEmpty()) then
            exit bufferLoop
          else
            call buffer % release(p)
          end if

        end do bufferLoop

      end do gen
      !$omp end parallel do

      ! Update RNG
      call self % pRNG % stride(self % pop)
<<<<<<< HEAD
      pRNG = self % pRNG

=======
      
>>>>>>> 76765e81
      ! Send end of cycle report
      call tally % reportCycleEnd(self % thisCycle)

      ! Calculate times
      call timerStop(self % timerMain)
      elapsed_T = timerTime(self % timerMain)

      ! Predict time to end
      end_T = real(N_cycles,defReal) * elapsed_T / i
      T_toEnd = max(ZERO, end_T - elapsed_T)


      ! Display progress
      call printFishLineR(i)
      print *
      print *, 'Source batch: ', numToChar(i), ' of ', numToChar(N_cycles)
      print *, 'Pop:          ', numToChar(self % pop)
      print *, 'Elapsed time: ', trim(secToChar(elapsed_T))
      print *, 'End time:     ', trim(secToChar(end_T))
      print *, 'Time to end:  ', trim(secToChar(T_toEnd))
      call tally % display()
    end do
  end subroutine cycles

  !!
  !! Print calculation results to file
  !!
  subroutine collectResults(self)
    class(fixedSourcePhysicsPackage), intent(inout) :: self
    type(outputFile)                                :: out
    character(nameLen)                              :: name

    call out % init(self % outputFormat)

    name = 'seed'
    call out % printValue(self % pRNG % getSeed(),name)

    name = 'pop'
    call out % printValue(self % pop,name)

    name = 'Source_batches'
    call out % printValue(self % N_cycles,name)

    call cpu_time(self % CPU_time_end)
    name = 'Total_CPU_Time'
    call out % printValue((self % CPU_time_end - self % CPU_time_start),name)

    name = 'Transport_time'
    call out % printValue(timerTime(self % timerMain),name)

    ! Print tally
    call self % tally % print(out)

    call out % writeToFile(self % outputFile)

  end subroutine collectResults


  !!
  !! Initialise from individual components and dictionaries for source and tally
  !!
  subroutine init(self, dict)
    class(fixedSourcePhysicsPackage), intent(inout) :: self
    class(dictionary), intent(inout)                :: dict
    class(dictionary),pointer                       :: tempDict
    integer(shortInt)                               :: seed_temp
    integer(longInt)                                :: seed
    character(10)                                   :: time
    character(8)                                    :: date
    character(:),allocatable                        :: string
    character(nameLen)                              :: nucData, energy, geomName, fieldName
    type(outputFile)                                :: test_out
    character(100), parameter :: Here ='init (fixedSourcePhysicsPackage_class.f90)'

    call cpu_time(self % CPU_time_start)

    ! Read calculation settings
    call dict % get( self % pop,'pop')
    call dict % get( self % N_cycles,'cycles')
    call dict % get( nucData, 'XSdata')
    call dict % get( energy, 'dataType')

    ! Process type of data
    select case(energy)
      case('mg')
        self % particleType = P_NEUTRON_MG
      case('ce')
        self % particleType = P_NEUTRON_CE
      case default
        call fatalError(Here,"dataType must be 'mg' or 'ce'.")
    end select

    ! Read outputfile path
    call dict % getOrDefault(self % outputFile,'outputFile','./output')

    ! Get output format and verify
    ! Initialise output file before calculation (so mistake in format will be cought early)
    call dict % getOrDefault(self % outputFormat, 'outputFormat', 'asciiMATLAB')
    call test_out % init(self % outputFormat)

    ! Parallel buffer size
    call dict % getOrDefault( self % bufferSize, 'buffer', 10)

    ! Register timer
    self % timerMain = registerTimer('transportTime')

    ! Initialise RNG
    allocate(self % pRNG)

    ! *** It is a bit silly but dictionary cannot store longInt for now
    !     so seeds are limited to 32 bits (can be -ve)
    if( dict % isPresent('seed')) then
      call dict % get(seed_temp,'seed')

    else
      ! Obtain time string and hash it to obtain random seed
      call date_and_time(date, time)
      string = date // time
      call FNV_1(string,seed_temp)

    end if
    seed = seed_temp
    call self % pRNG % init(seed)

    ! Read whether to print particle source per cycle
    call dict % getOrDefault(self % printSource, 'printSource', 0)

    ! Build Nuclear Data
    call ndReg_init(dict % getDictPtr("nuclearData"))

    ! Build geometry
    tempDict => dict % getDictPtr('geometry')
    geomName = 'fixedSourceGeom'
    call gr_addGeom(geomName, tempDict)
    self % geomIdx = gr_geomIdx(geomName)
    self % geom    => gr_geomPtr(self % geomIdx)

    ! Read vaiance reduction option as a geometry field
    if (dict % isPresent('varianceReduction')) then
      tempDict => dict % getDictPtr('varianceReduction')
      fieldName = 'WeightWindows'
      call gr_addField(fieldName, tempDict)
    end if

    ! Activate Nuclear Data *** All materials are active
    call ndReg_activate(self % particleType, nucData, self % geom % activeMats())
    self % nucData => ndReg_get(self % particleType)

    ! Read particle source definition
    tempDict => dict % getDictPtr('source')
    call new_source(self % fixedSource, tempDict, self % geom)

    ! Build collision operator
    tempDict => dict % getDictPtr('collisionOperator')
    call self % collOp % init(tempDict)

    ! Build transport operator
    tempDict => dict % getDictPtr('transportOperator')
    call new_transportOperator(self % transOp, tempDict)

    ! Initialise tally Admin
    tempDict => dict % getDictPtr('tally')
    allocate(self % tally)
    call self % tally % init(tempDict)

    ! Size particle dungeon
    allocate(self % thisCycle)
    call self % thisCycle % init(3 * self % pop)
    
    call self % printSettings()

  end subroutine init

  !!
  !! Deallocate memory
  !!
  subroutine kill(self)
    class(fixedSourcePhysicsPackage), intent(inout) :: self

    ! TODO: This subroutine

  end subroutine kill

  !!
  !! Print settings of the physics package
  !!
  subroutine printSettings(self)
    class(fixedSourcePhysicsPackage), intent(in) :: self

    print *, repeat("<>",50)
    print *, "/\/\ FIXED SOURCE CALCULATION /\/\"
    print *, "Source batches:       ", numToChar(self % N_cycles)
    print *, "Population per batch: ", numToChar(self % pop)
    print *, "Initial RNG Seed:     ", numToChar(self % pRNG % getSeed())
    print *
    print *, repeat("<>",50)
  end subroutine printSettings

end module fixedSourcePhysicsPackage_class<|MERGE_RESOLUTION|>--- conflicted
+++ resolved
@@ -126,31 +126,16 @@
     type(particle), save                            :: p
     type(particleDungeon), save                     :: buffer
     type(collisionOperator), save                   :: collOp
-<<<<<<< HEAD
+    class(transportOperator), allocatable, save     :: transOp
     type(RNG), target, save                         :: pRNG
     real(defReal)                                   :: elapsed_T, end_T, T_toEnd
     character(100),parameter :: Here ='cycles (fixedSourcePhysicsPackage_class.f90)'
-    !$omp threadprivate(p, buffer, collOp, pRNG)
+    !$omp threadprivate(p, buffer, collOp, transOp, pRNG)
 
     !$omp parallel
     ! Create particle buffer
     call buffer % init(self % bufferSize)
 
-    ! Create RNG which can be thread private
-    pRNG = self % pRNG
-
-=======
-    class(transportOperator), allocatable, save     :: transOp
-    type(RNG), target, save                         :: pRNG     
-    real(defReal)                                   :: elapsed_T, end_T, T_toEnd
-    character(100),parameter :: Here ='cycles (fixedSourcePhysicsPackage_class.f90)'
-    !$omp threadprivate(p, buffer, collOp, transOp, pRNG)
-    
-    !$omp parallel
-    ! Create particle buffer
-    call buffer % init(self % bufferSize)
-    
->>>>>>> 76765e81
     ! Initialise neutron
     p % geomIdx = self % geomIdx
     p % k_eff = ONE
@@ -175,13 +160,8 @@
       end if
 
       call tally % reportCycleStart(self % thisCycle)
-<<<<<<< HEAD
-
-      !$omp parallel do copyin(pRNG)
-=======
-      
+
       !$omp parallel do schedule(dynamic)
->>>>>>> 76765e81
       gen: do n = 1, nParticles
 
         ! TODO: Further work to ensure reproducibility!
@@ -223,12 +203,7 @@
 
       ! Update RNG
       call self % pRNG % stride(self % pop)
-<<<<<<< HEAD
-      pRNG = self % pRNG
-
-=======
-      
->>>>>>> 76765e81
+
       ! Send end of cycle report
       call tally % reportCycleEnd(self % thisCycle)
 
@@ -397,7 +372,7 @@
     ! Size particle dungeon
     allocate(self % thisCycle)
     call self % thisCycle % init(3 * self % pop)
-    
+
     call self % printSettings()
 
   end subroutine init
