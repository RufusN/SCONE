--- conflicted
+++ resolved
@@ -133,13 +133,8 @@
     type(RNG), target, save                         :: pRNG
     real(defReal)                                   :: elapsed_T, end_T, T_toEnd
     character(100),parameter :: Here ='cycles (fixedSourcePhysicsPackage_class.f90)'
-<<<<<<< HEAD
-    !$omp threadprivate(p, buffer, collOp, transOp, pRNG)
-
-=======
     !$omp threadprivate(p, buffer, collOp, transOp, pRNG, j, bufferExtra, transferP)
     
->>>>>>> 73f865c0
     !$omp parallel
     ! Create particle buffer
     call buffer % init(self % bufferSize)
@@ -177,15 +172,9 @@
         pRNG = self % pRNG
         p % pRNG => pRNG
         call p % pRNG % stride(n)
-<<<<<<< HEAD
-
-        ! Obtain paticle from dungeon
-        call self % thisCycle % release(p)
-=======
         
         ! Obtain particle from dungeon
         call self % thisCycle % copy(p, n)
->>>>>>> 73f865c0
 
         bufferLoop: do
 
@@ -343,13 +332,8 @@
     call test_out % init(self % outputFormat)
 
     ! Parallel buffer size
-<<<<<<< HEAD
-    call dict % getOrDefault( self % bufferSize, 'buffer', 10)
-
-=======
     call dict % getOrDefault( self % bufferSize, 'buffer', 50)
     
->>>>>>> 73f865c0
     ! Register timer
     self % timerMain = registerTimer('transportTime')
 
@@ -414,10 +398,7 @@
     ! Size particle dungeon
     ! Note no need to oversize for fixed source calculation
     allocate(self % thisCycle)
-<<<<<<< HEAD
-    call self % thisCycle % init(3 * self % pop)
-
-=======
+
     call self % thisCycle % init(self % pop)
 
     ! Is the common buffer turned on? Set the size if so
@@ -433,7 +414,6 @@
               'Buffer size should be greater than the shift threshold')
     end if
     
->>>>>>> 73f865c0
     call self % printSettings()
 
   end subroutine init
