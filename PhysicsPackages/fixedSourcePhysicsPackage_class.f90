module fixedSourcePhysicsPackage_class

  use numPrecision
  use universalVariables
  use endfConstants
  use genericProcedures,              only : fatalError, printFishLineR, numToChar, rotateVector
  use hashFunctions_func,             only : FNV_1
  use dictionary_class,               only : dictionary
  use outputFile_class,               only : outputFile

  ! Timers
  use timer_mod,                      only : registerTimer, timerStart, timerStop, &
                                             timerTime, timerReset, secToChar

  ! Particle classes and Random number generator
  use particle_class,                 only : particle, P_NEUTRON
  use particleDungeon_class,          only : particleDungeon
  use source_inter,                   only : source
  use RNG_class,                      only : RNG

  ! Physics package interface
  use physicsPackage_inter,           only : physicsPackage

  ! Geometry
  use geometry_inter,                 only : geometry
  use geometryReg_mod,                only : gr_geomPtr  => geomPtr, gr_addGeom => addGeom, &
                                             gr_geomIdx  => geomIdx

  ! Nuclear Data
  use materialMenu_mod,               only : mm_nMat           => nMat
  use nuclearDataReg_mod,             only : ndReg_init        => init ,&
                                             ndReg_activate    => activate ,&
                                             ndReg_display     => display, &
                                             ndReg_kill        => kill, &
                                             ndReg_get         => get ,&
                                             ndReg_getMatNames => getMatNames
  use nuclearDatabase_inter,          only : nuclearDatabase
  use neutronMaterial_inter,          only : neutronMaterial, neutronMaterial_CptrCast
  use ceNeutronMaterial_class,        only : ceNeutronMaterial
  use mgNeutronMaterial_inter,        only : mgNeutronMaterial
  use fissionCE_class,                only : fissionCE, fissionCE_TptrCast
  use fissionMG_class,                only : fissionMG, fissionMG_TptrCast
  use ceNeutronDatabase_inter,        only : ceNeutronDatabase, ceNeutronDatabase_CptrCast

  ! Operators
  use collisionOperator_class,        only : collisionOperator
  use transportOperator_inter,        only : transportOperator

  ! Tallies
  use tallyCodes
  use tallyAdmin_class,               only : tallyAdmin

  ! Factories
  use transportOperatorFactory_func,  only : new_transportOperator
  use sourceFactory_func,             only : new_source

  implicit none
  private

  !!
  !! Physics Package for fixed source calculations
  !!
  type, public,extends(physicsPackage) :: fixedSourcePhysicsPackage
    private
    ! Building blocks
    class(nuclearDatabase), pointer        :: nucData => null()
    class(geometry), pointer               :: geom    => null()
    integer(shortInt)                      :: geomIdx = 0
    type(collisionOperator)                :: collOp
    class(transportOperator), allocatable  :: transOp
    class(RNG), pointer                    :: pRNG    => null()
    type(tallyAdmin),pointer               :: tally   => null()

    ! Settings
    integer(shortInt)  :: N_cycles
    integer(shortInt)  :: pop
    character(pathLen) :: outputFile
    character(nameLen) :: outputFormat
    integer(shortInt)  :: printSource = 0
    integer(shortInt)  :: particleType
    integer(shortInt)  :: bufferSize

    ! Calculation components
    type(particleDungeon), pointer :: thisCycle       => null()
    class(source), allocatable     :: fixedSource

    ! Timer bins
    integer(shortInt) :: timerMain
    real (defReal)     :: CPU_time_start
    real (defReal)     :: CPU_time_end

  contains
    procedure :: init
    procedure :: printSettings
    procedure :: cycles
    procedure :: collectResults
    procedure :: run
    procedure :: kill

  end type fixedSourcePhysicsPackage

contains

  subroutine run(self)
    class(fixedSourcePhysicsPackage), intent(inout) :: self

    print *, repeat("<>",50)
    print *, "/\/\ FIXED SOURCE CALCULATION /\/\"

    call self % cycles(self % tally, self % N_cycles)
    call self % collectResults()

    print *
    print *, "\/\/ END OF FIXED SOURCE CALCULATION \/\/"
    print *
  end subroutine

  !!
  !!
  !!
  subroutine cycles(self, tally, N_cycles)
    class(fixedSourcePhysicsPackage), intent(inout) :: self
    type(tallyAdmin), pointer,intent(inout)         :: tally
    integer(shortInt), intent(in)                   :: N_cycles
    integer(shortInt)                               :: i, n, nParticles
    type(particle), save                            :: p
    type(particleDungeon), save                     :: buffer
    type(collisionOperator), save                   :: collOp
    class(transportOperator), allocatable, save     :: transOp
    type(RNG), target, save                         :: pRNG     
    real(defReal)                                   :: elapsed_T, end_T, T_toEnd
    character(100),parameter :: Here ='cycles (fixedSourcePhysicsPackage_class.f90)'
    !$omp threadprivate(p, buffer, collOp, transOp, pRNG)
    
    !$omp parallel
    ! Create particle buffer
    call buffer % init(self % bufferSize)
<<<<<<< HEAD

=======
    
>>>>>>> 76765e81
    ! Initialise neutron
    p % geomIdx = self % geomIdx
    p % k_eff = ONE

    ! Create a collision + transport operator which can be made thread private
    collOp = self % collOp
    transOp = self % transOp
    !$omp end parallel
    
    nParticles = self % pop

    ! Reset and start timer
    call timerReset(self % timerMain)
    call timerStart(self % timerMain)

    do i=1,N_cycles
      
      ! Send start of cycle report
      call self % fixedSource % generate(self % thisCycle, nParticles, self % pRNG)
      if(self % printSource == 1) then
        call self % thisCycle % printToFile(trim(self % outputFile)//'_source'//numToChar(i))
      end if
      
      call tally % reportCycleStart(self % thisCycle)
      
<<<<<<< HEAD
      !$omp parallel do copyin(pRNG) schedule(dynamic)
=======
      !$omp parallel do schedule(dynamic)
>>>>>>> 76765e81
      gen: do n = 1, nParticles
        
        ! TODO: Further work to ensure reproducibility!
        ! Create RNG which can be thread private
        pRNG = self % pRNG
        p % pRNG => pRNG
        call p % pRNG % stride(n)
        
        ! Obtain paticle from dungeon
        call self % thisCycle % release(p)

        bufferLoop: do

          call self % geom % placeCoord(p % coords)

          ! Save state
          call p % savePreHistory()

          ! Transport particle untill its death
          history: do
            call transOp % transport(p, tally, buffer, buffer)
            if(p % isDead) exit history

            call collOp % collide(p, tally, buffer, buffer)
            if(p % isDead) exit history
          end do history

          ! Clear out buffer
          if (buffer % isEmpty()) then
            exit bufferLoop
          else
            call buffer % release(p)
          end if

        end do bufferLoop

      end do gen
      !$omp end parallel do

      ! Update RNG
      call self % pRNG % stride(self % pop)
      
      ! Send end of cycle report
      call tally % reportCycleEnd(self % thisCycle)

      ! Calculate times
      call timerStop(self % timerMain)
      elapsed_T = timerTime(self % timerMain)

      ! Predict time to end
      end_T = real(N_cycles,defReal) * elapsed_T / i
      T_toEnd = max(ZERO, end_T - elapsed_T)


      ! Display progress
      call printFishLineR(i)
      print *
      print *, 'Source batch: ', numToChar(i), ' of ', numToChar(N_cycles)
      print *, 'Pop:          ', numToChar(self % pop)
      print *, 'Elapsed time: ', trim(secToChar(elapsed_T))
      print *, 'End time:     ', trim(secToChar(end_T))
      print *, 'Time to end:  ', trim(secToChar(T_toEnd))
      call tally % display()
    end do
  end subroutine cycles

  !!
  !! Print calculation results to file
  !!
  subroutine collectResults(self)
    class(fixedSourcePhysicsPackage), intent(inout) :: self
    type(outputFile)                                :: out
    character(nameLen)                              :: name

    call out % init(self % outputFormat)

    name = 'seed'
    call out % printValue(self % pRNG % getSeed(),name)

    name = 'pop'
    call out % printValue(self % pop,name)

    name = 'Source_batches'
    call out % printValue(self % N_cycles,name)

    call cpu_time(self % CPU_time_end)
    name = 'Total_CPU_Time'
    call out % printValue((self % CPU_time_end - self % CPU_time_start),name)

    name = 'Transport_time'
    call out % printValue(timerTime(self % timerMain),name)

    ! Print tally
    call self % tally % print(out)

    call out % writeToFile(self % outputFile)

  end subroutine collectResults


  !!
  !! Initialise from individual components and dictionaries for source and tally
  !!
  subroutine init(self, dict)
    class(fixedSourcePhysicsPackage), intent(inout) :: self
    class(dictionary), intent(inout)                :: dict
    class(dictionary),pointer                       :: tempDict
    integer(shortInt)                               :: seed_temp
    integer(longInt)                                :: seed
    character(10)                                   :: time
    character(8)                                    :: date
    character(:),allocatable                        :: string
    character(nameLen)                              :: nucData, energy, geomName
    type(outputFile)                                :: test_out
    character(100), parameter :: Here ='init (fixedSourcePhysicsPackage_class.f90)'

    call cpu_time(self % CPU_time_start)

    ! Read calculation settings
    call dict % get( self % pop,'pop')
    call dict % get( self % N_cycles,'cycles')
    call dict % get( nucData, 'XSdata')
    call dict % get( energy, 'dataType')

    ! Process type of data
    select case(energy)
      case('mg')
        self % particleType = P_NEUTRON_MG
      case('ce')
        self % particleType = P_NEUTRON_CE
      case default
        call fatalError(Here,"dataType must be 'mg' or 'ce'.")
    end select

    ! Read outputfile path
    call dict % getOrDefault(self % outputFile,'outputFile','./output')

    ! Get output format and verify
    ! Initialise output file before calculation (so mistake in format will be cought early)
    call dict % getOrDefault(self % outputFormat, 'outputFormat', 'asciiMATLAB')
    call test_out % init(self % outputFormat)

    ! Parallel buffer size
    call dict % getOrDefault( self % bufferSize, 'buffer', 10)
    
    ! Register timer
    self % timerMain = registerTimer('transportTime')

    ! Initialise RNG
    allocate(self % pRNG)

    ! *** It is a bit silly but dictionary cannot store longInt for now
    !     so seeds are limited to 32 bits (can be -ve)
    if( dict % isPresent('seed')) then
      call dict % get(seed_temp,'seed')

    else
      ! Obtain time string and hash it to obtain random seed
      call date_and_time(date, time)
      string = date // time
      call FNV_1(string,seed_temp)

    end if
    seed = seed_temp
    call self % pRNG % init(seed)

    ! Read whether to print particle source per cycle
    call dict % getOrDefault(self % printSource, 'printSource', 0)

    ! Build Nuclear Data
    call ndReg_init(dict % getDictPtr("nuclearData"))

    ! Build geometry
    tempDict => dict % getDictPtr('geometry')
    geomName = 'fixedSourceGeom'
    call gr_addGeom(geomName, tempDict)
    self % geomIdx = gr_geomIdx(geomName)
    self % geom    => gr_geomPtr(self % geomIdx)

    ! Activate Nuclear Data *** All materials are active
    call ndReg_activate(self % particleType, nucData, self % geom % activeMats())
    self % nucData => ndReg_get(self % particleType)

    ! Read particle source definition
    tempDict => dict % getDictPtr('source')
    call new_source(self % fixedSource, tempDict, self % geom)

    ! Build collision operator
    tempDict => dict % getDictPtr('collisionOperator')
    call self % collOp % init(tempDict)

    ! Build transport operator
    tempDict => dict % getDictPtr('transportOperator')
    call new_transportOperator(self % transOp, tempDict)

    ! Initialise tally Admin
    tempDict => dict % getDictPtr('tally')
    allocate(self % tally)
    call self % tally % init(tempDict)

    ! Size particle dungeon
    allocate(self % thisCycle)
    call self % thisCycle % init(3 * self % pop)
    
    call self % printSettings()

  end subroutine init

  !!
  !! Deallocate memory
  !!
  subroutine kill(self)
    class(fixedSourcePhysicsPackage), intent(inout) :: self

    ! TODO: This subroutine

  end subroutine kill

  !!
  !! Print settings of the physics package
  !!
  subroutine printSettings(self)
    class(fixedSourcePhysicsPackage), intent(in) :: self

    print *, repeat("<>",50)
    print *, "/\/\ FIXED SOURCE CALCULATION /\/\"
    print *, "Source batches:       ", numToChar(self % N_cycles)
    print *, "Population per batch: ", numToChar(self % pop)
    print *, "Initial RNG Seed:     ", numToChar(self % pRNG % getSeed())
    print *
    print *, repeat("<>",50)
  end subroutine printSettings

end module fixedSourcePhysicsPackage_class<|MERGE_RESOLUTION|>--- conflicted
+++ resolved
@@ -135,11 +135,7 @@
     !$omp parallel
     ! Create particle buffer
     call buffer % init(self % bufferSize)
-<<<<<<< HEAD
-
-=======
-    
->>>>>>> 76765e81
+    
     ! Initialise neutron
     p % geomIdx = self % geomIdx
     p % k_eff = ONE
@@ -165,11 +161,7 @@
       
       call tally % reportCycleStart(self % thisCycle)
       
-<<<<<<< HEAD
-      !$omp parallel do copyin(pRNG) schedule(dynamic)
-=======
       !$omp parallel do schedule(dynamic)
->>>>>>> 76765e81
       gen: do n = 1, nParticles
         
         ! TODO: Further work to ensure reproducibility!
